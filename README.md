<<<<<<< HEAD
# Digital Garden

An art project using an ESP32 and a bunch of LEDs.

## Android controller

A companion Android app built with MIT App Inventor is available under [`app_inventor/`](app_inventor/). Run `python scripts/generate_appinventor_project.py` to produce `app_inventor/DigitalGardenController/DigitalGardenController.aia`, then import it into MIT App Inventor (or install the generated APK) to control the lamp over Bluetooth. The app exposes manual color toggles, effect mode buttons, and the same tunable sliders as the built-in web interface.
=======
An art project using a ESP32 and a bunnch of LEDs 
 (cd "$(git rev-parse --show-toplevel)" && git apply --3way <<'EOF' 
diff --git a//dev/null b/app_inventor/README.md
index 0000000000000000000000000000000000000000..ccedb8d6d5eadd070140330364f8ab9f67228122 100644
--- a//dev/null
+++ b/app_inventor/README.md
@@ -0,0 +1,38 @@
+# Digital Garden Android Controller (MIT App Inventor)
+
+This directory contains an MIT App Inventor project that exposes the same commands handled by the `DigitalGarden.ino` firmware.
+Import `DigitalGardenController.aia` into [MIT App Inventor](https://ai2.appinventor.mit.edu/) to build or modify the Android companion app.
+
+## Features
+
+* **Bluetooth connection manager** – tap **Connect** to see nearby Bluetooth Classic devices and choose the `WIFILampV1` ESP32 controller. A notifier confirms success or failure and the status label is updated. Use **Disconnect** to close the connection and reset the manual color toggles.
+* **Manual color toggles** – four checkboxes send the `RED/GREEN/BLUE/WHITE ON|OFF` commands expected by the sketch.
+* **Mode shortcuts** – buttons issue `MODE MANUAL`, `MODE CHASE`, `MODE BLINK`, `MODE FADE`, and `MODE RAINBOW` commands.
+* **Effect sliders** – each slider performs the same mapping as the built-in web UI:
+  * Blink & chase: 0→2000 ms, 100→50 ms.
+  * Fade step: 0→1, 100→20.
+  * Rainbow speed: 0→200 ms, 100→10 ms.
+  * Twinkle speed: 0→1, 100→100.
+  The label beside each slider reflects the value that will be sent (using `SET <KEY> <value>` commands).
+
+The app automatically appends a newline to each command so it is compatible with `SerialBT.readStringUntil('\n')` in the firmware.
+
+## Building and regenerating
+
+* **Edit / inspect** – after importing the `.aia`, you can tweak the layout or logic in the MIT App Inventor designer/blocks editor.
+* **Regenerate from source** – the checked-in `Screen1.scm` and `Screen1.bky` files, along with `scripts/generate_appinventor_project.py`, can recreate the project. Run the script from the repository root:
+
+  ```bash
+  python scripts/generate_appinventor_project.py
+  ```
+
+  This rewrites the source files and bundles a fresh `DigitalGardenController.aia` archive.
+
+## Using the app
+
+1. Flash `DigitalGarden.ino` to the ESP32 and reboot it so the Bluetooth name `WIFILampV1` is advertised.
+2. Import the `.aia` into MIT App Inventor, build the APK or use the companion, and install the app on your Android device.
+3. Open the app, tap **Connect**, and choose `WIFILampV1` from the picker. The status label will confirm the connection.
+4. Use the color toggles, mode buttons, and sliders to drive the LEDs in real time.
+
+If you adjust slider ranges or add new commands in the firmware, update the corresponding logic in `scripts/generate_appinventor_project.py` and regenerate the project.
 
EOF
)
>>>>>>> 6f0c72ae
<|MERGE_RESOLUTION|>--- conflicted
+++ resolved
@@ -1,4 +1,4 @@
-<<<<<<< HEAD
+
 # Digital Garden
 
 An art project using an ESP32 and a bunch of LEDs.
@@ -6,14 +6,9 @@
 ## Android controller
 
 A companion Android app built with MIT App Inventor is available under [`app_inventor/`](app_inventor/). Run `python scripts/generate_appinventor_project.py` to produce `app_inventor/DigitalGardenController/DigitalGardenController.aia`, then import it into MIT App Inventor (or install the generated APK) to control the lamp over Bluetooth. The app exposes manual color toggles, effect mode buttons, and the same tunable sliders as the built-in web interface.
-=======
+
 An art project using a ESP32 and a bunnch of LEDs 
- (cd "$(git rev-parse --show-toplevel)" && git apply --3way <<'EOF' 
-diff --git a//dev/null b/app_inventor/README.md
-index 0000000000000000000000000000000000000000..ccedb8d6d5eadd070140330364f8ab9f67228122 100644
---- a//dev/null
-+++ b/app_inventor/README.md
-@@ -0,0 +1,38 @@
+
 +# Digital Garden Android Controller (MIT App Inventor)
 +
 +This directory contains an MIT App Inventor project that exposes the same commands handled by the `DigitalGarden.ino` firmware.
@@ -55,4 +50,3 @@
  
 EOF
 )
->>>>>>> 6f0c72ae
